--- conflicted
+++ resolved
@@ -297,6 +297,7 @@
                 if parent_device and ('devices' in to_replace.keys()):
                     to_replace['devices'] = None
         return to_replace
+
 
 class HyperParameterStatisticRunner(Runner):
     def __init__(self,
@@ -324,28 +325,16 @@
                 for itt in range(self.num_iterations_per_param):
                     # change the experiment id to take into account statistic run
                     d_copy = copy.deepcopy(d)
-                    d_copy['exp_id'] = d['exp_id']+'_statistic_run_'+str(itt)
-                    d_copy['load_params']['query']['exp_id'] = d['exp_id']+'_statistic_run_'+str(itt)
+                    d_copy['exp_id'] = d['exp_id'] + '_statistic_run_' + str(itt)
+                    d_copy['load_params']['query']['exp_id'] = d['exp_id'] + '_statistic_run_' + str(itt)
                     self.total_param_dict_list.append(d_copy)
         else:
             for itt in range(self.num_iterations_per_param):
-<<<<<<< HEAD
                 for d in self.param_dict_list:
                     d_copy = copy.deepcopy(d)
-                    d_copy['exp_id'] = d['exp_id']+'_statistic_run_'+str(itt)
-                    d_copy['load_params']['query']['exp_id'] = d['exp_id']+'_statistic_run_'+str(itt)
+                    d_copy['exp_id'] = d['exp_id'] + '_statistic_run_' + str(itt)
+                    d_copy['load_params']['query']['exp_id'] = d['exp_id'] + '_statistic_run_' + str(itt)
                     self.total_param_dict_list.append(d_copy)
-
-
-=======
-                for d in self.param_dict_list:            
-                    d_copy = copy.deepcopy(d)
-                    d_copy['exp_id'] = d['exp_id']+'_statistic_run_'+str(itt)
-                    d_copy['load_params']['query']['exp_id'] = d['exp_id']+'_statistic_run_'+str(itt)                    
-                    self.total_param_dict_list.append(d_copy)                    
-                
-        
->>>>>>> 3d70d246
 
     def train(self):
         print(self.global_step)
@@ -353,11 +342,7 @@
         for param_dict in runner_list:
             print(param_dict['exp_id'])
             print(param_dict['load_params']['query']['exp_id'])
-<<<<<<< HEAD
-
-=======
-            
->>>>>>> 3d70d246
+
             if len(self.dbinterface.load({'exp_id': param_dict['exp_id']})) > 0 and self.load_params['restore'] is True:
                 print(param_dict['exp_id'])
                 print(param_dict['load_params']['query']['exp_id'])
@@ -366,24 +351,11 @@
             runner = param_dict['func'].init(**param_dict)
             runner.train()
             self.global_step += 1
-<<<<<<< HEAD
-
-=======
-                    
->>>>>>> 3d70d246
+
             record = {'exp_id': self.exp_id,
                       'linked_exp_id': param_dict['exp_id'],
                       'step': self.global_step,
                       'state': self.to_state(),
                       'params': self.to_params()}
             self.dbinterface.save(record)
-            print('saved',record['exp_id'])
-<<<<<<< HEAD
-
-
-
-=======
-            
-            
-        
->>>>>>> 3d70d246
+            print('saved', record['exp_id'])