"""ptutils tests.

These tests are meant to reflect the tests in the tfutils repository, e.g.
test_training(), test_training_save(), and test_validation().

These are higher level test than the test in test.py, but they will be integrated
into the same testing suite once they are finish.

Note about MongoDB:
The tests require a MongoDB instance to be available on the port defined by "testport" in
the code below.   This db can either be local to where you run these tests (and therefore
on 'localhost' by default) or it can be running somewhere else and then by ssh-tunneled on
the relevant port to the host where you run these tests.  [That is, before testing, you'd run
         ssh -f -N -L  [testport]:localhost:[testport] [username]@mongohost.xx.xx
on the machine where you're running these tests.   [mongohost] is the where the mongodb
instance is running.


"""

from __future__ import division, print_function, absolute_import

import os
import re
import sys
import time
import errno
import shutil
import logging
import pymongo as pm
import unittest
import numpy as np
from bson.objectid import ObjectId

import torch
import torch.nn as nn
import torch.optim as optim

sys.path.insert(0, '../')
# from ptutils import base, data, error, model, runner, database
import ptutils

LOG_LEVEL = 'WARNING'
MONGO_PORT = 27017
CUDA = 0


class MNIST(torch.nn.Module, ptutils.base.Base):
    def __init__(self, **kwargs):
        super(MNIST, self).__init__()
        ptutils.base.Base.__init__(self, **kwargs)

        self.layer1 = nn.Sequential(
            nn.Conv2d(1, 16, kernel_size=5, padding=2),
            nn.BatchNorm2d(16),
            nn.ReLU(),
            nn.MaxPool2d(2))
        self.layer2 = nn.Sequential(
            nn.Conv2d(16, 32, kernel_size=5, padding=2),
            nn.BatchNorm2d(32),
            nn.ReLU(),
            nn.MaxPool2d(2))
        self.fc = nn.Linear(7 * 7 * 32, 10)

    def forward(self, x):
        out = self.layer1(x)
        out = self.layer2(out)
        out = out.view(out.size(0), -1)
        out = self.fc(out)
        return out


class Criterion(nn.CrossEntropyLoss, ptutils.base.Base):

    def __init__(self, **kwargs):
        super(Criterion, self).__init__()
        ptutils.base.Base.__init__(self, **kwargs)


def setup_params(exp_id=None):
    params = {
        'func': ptutils.runner.Runner,
        'name': 'MNISTRunner',
        'exp_id': exp_id,
        'description': 'The \'Hello, World!\' of deep learning',

        # Define Model Params
        'model': {
            'func': ptutils.model.Model,
            'name': 'MNIST',
            'use_cuda': True,
            'devices': CUDA,

            'net': {
                'func': MNIST,
                'name': 'mnist'},
            'criterion': {
                'func': Criterion,
                'name': 'crossentropy'},
            'optimizer': {
                'func': ptutils.optimizer.Optimizer,
                'name': 'sgd_optimizer',
                'algorithm': 'SGD',
                'params': None,
                'defaults': {
                    'momentum': 0.9,
                    'lr': 0.05}}},

        # Define DataProvider Params
        'dataprovider': {
            'func': ptutils.data.MNISTProvider,
            'name': 'MNISTProvider',
            'n_threads': 4,
            'batch_size': 4,
            'modes': ('train', 'test')},

        # Define DBInterface Params
        'dbinterface': {
            'func': ptutils.database.MongoInterface,
            'name': 'mongo',
            'port': MONGO_PORT,
            'host': 'localhost',
            'database_name': 'ptutils_test',
            'collection_name': 'ptutils_test'},

        'train_params': {
            'num_steps': 50,
            'train': True},

        'validation_params': {},

        'save_params': {
            'metric_freq': 25},

        'load_params': {
            'restore': False,
            'dbinterface': {
                'func': ptutils.database.MongoInterface,
                'name': 'mongo',
                'port': MONGO_PORT,
                'host': 'localhost',
                'database_name': 'ptutils_test',
                'collection_name': 'ptutils_test'},
            'exp_id': exp_id,
            'restore_params': None,
            'restore_mapping': None}}
    return params


def test_training():
    """Illustrate training.

    This test illustrates how basic training is performed using the
    ptutils.runner.train_from_params function.  This is the first in a sequence of
    interconnected tests. It creates a pretrained model that is used by
    the next few tests (test_validation and test_feature_extraction).
    As can be seen by looking at how the test checks for correctness, after the
    training is run, results of training, including (intermittently) the full
    variables needed to re-initialize the tensorflow model, are stored in a
    MongoDB.
<<<<<<< HEAD

    """
    # Set up the parameters.
    exp_id = 'mnist_training'
    new_exp_id = 'new_mnist_training'
    params = setup_params(exp_id)

=======

    """
    # Set up the parameters.
    exp_id = 'mnist_training'
    new_exp_id = 'new_mnist_training'
    params = setup_params(exp_id)

>>>>>>> 0348aa6c
    # Clear database.
    conn = pm.MongoClient(host=params['dbinterface']['host'], port=params['dbinterface']['port'])
    conn[params['dbinterface']['database_name']][params['dbinterface']['collection_name']].delete_many({'exp_id': params['exp_id']})
    conn[params['dbinterface']['database_name']][params['dbinterface']['collection_name']].delete_many({'exp_id': new_exp_id})
    assert conn[params['dbinterface']['database_name']][params['dbinterface']['collection_name']].find({'exp_id': params['exp_id']}).count() == 0
    assert conn[params['dbinterface']['database_name']][params['dbinterface']['collection_name']].find({'exp_id': new_exp_id}).count() == 0

    # Actually run the training.
    runner = ptutils.runner.Runner.init(**params)
    runner.train_from_params()

    # Test if the number of saved documents is correct: (num_steps / metric_freq) + 1 for initial save.
    assert runner.dbinterface.collection.find({'exp_id': params['exp_id']}).count() == (params['train_params']['num_steps'] / params['save_params']['metric_freq']) + 1

    # Run another 50 steps of training on the same experiment id.
    params['train_params']['num_steps'] = 100
    params['load_params']['restore'] = True

    runner = ptutils.runner.Runner.init(**params)
    runner.train_from_params()

    # Test if results are as expected -- should this be plus 2?
    print("params['train_params']['num_steps']/params['save_params']['metric_freq']", runner.train_params['num_steps'] // params['save_params']['metric_freq'])
    print("runner.dbinterface.collection.find({'exp_id': params['exp_id']}).count()", runner.dbinterface.collection.find({'exp_id': params['exp_id']}).count())
    assert runner.dbinterface.collection.find({'exp_id': params['exp_id']}).count() == (runner.train_params['num_steps'] // params['save_params']['metric_freq']) + 2  # there have been two initial saves now.
    assert runner.dbinterface.collection.distinct('exp_id')[0] == params['exp_id']

    # Run 100 more steps but save to a new experiment id.
    params['exp_id'] = new_exp_id
    params['train_params']['num_steps'] = 200

    runner = ptutils.runner.Runner.init(**params)
    runner.train_from_params()
    assert runner.dbinterface.collection.find({'exp_id': params['exp_id']}).count() == 5


def test_validation():
    """Illustrate validation.

    This is a test illustrating how to compute performance on a trained model on a new dataset,
    using the runner.test_from_params function.  This test assumes that test_training function
    has run first (to provide a pre-trained model to validate).
    After the test is run, results from the validation are stored in the MongoDB.
    (The test shows how the record can be loaded for inspection.)

    """
    # specify the parameters for the validation

    exp_id = 'mnist_validation'
    params = setup_params(exp_id)
<<<<<<< HEAD
    params['load_params']['restore'] = False
=======
    params['load_params']['restore'] = True
>>>>>>> 0348aa6c
    params['load_params']['exp_id'] = 'mnist_training'
    params['validation_params'] = {'num_steps': 100}

    # Clear database.
    conn = pm.MongoClient(host=params['dbinterface']['host'], port=params['dbinterface']['port'])
    conn[params['dbinterface']['database_name']][params['dbinterface']['collection_name']].delete_many({'exp_id': params['exp_id']})
    assert conn[params['dbinterface']['database_name']][params['dbinterface']['collection_name']].find({'exp_id': params['exp_id']}).count() == 0

    # actually run the model
<<<<<<< HEAD
    runner = ptutils.runner.Runner.init(**params)
    runner.test_from_params()

    assert conn[params['dbinterface']['database_name']][params['dbinterface']['collection_name']].find({'exp_id': params['exp_id']}).count() == 1

    # ... check that the recorrectly ties to the id information for the
    # pre-trained model it was supposed to validate
    # assert r['validates']
    # idval = conn[testdbname][testcol + '.files'].find({'exp_id': 'training0'})[50]['_id']
    # v = conn[testdbname][testcol + '.files'].find({'exp_id': 'validation0'})[0]['validates']
    # assert idval == v
=======
    runner = ptutils.runner.Runner.from_params(**params)
    runner.test_from_params()

    assert conn[testdbname][testcol + '.files'].find({'exp_id': params['exp_id']}).count() == 1

    # ... check that the recorrectly ties to the id information for the
    # pre-trained model it was supposed to validate
    assert r['validates']
    idval = conn[testdbname][testcol + '.files'].find({'exp_id': 'training0'})[50]['_id']
    v = conn[testdbname][testcol + '.files'].find({'exp_id': 'validation0'})[0]['validates']
    assert idval == v
>>>>>>> 0348aa6c


if __name__ == '__main__':
    test_training()
    test_validation()<|MERGE_RESOLUTION|>--- conflicted
+++ resolved
@@ -158,7 +158,6 @@
     training is run, results of training, including (intermittently) the full
     variables needed to re-initialize the tensorflow model, are stored in a
     MongoDB.
-<<<<<<< HEAD
 
     """
     # Set up the parameters.
@@ -166,15 +165,6 @@
     new_exp_id = 'new_mnist_training'
     params = setup_params(exp_id)
 
-=======
-
-    """
-    # Set up the parameters.
-    exp_id = 'mnist_training'
-    new_exp_id = 'new_mnist_training'
-    params = setup_params(exp_id)
-
->>>>>>> 0348aa6c
     # Clear database.
     conn = pm.MongoClient(host=params['dbinterface']['host'], port=params['dbinterface']['port'])
     conn[params['dbinterface']['database_name']][params['dbinterface']['collection_name']].delete_many({'exp_id': params['exp_id']})
@@ -225,11 +215,7 @@
 
     exp_id = 'mnist_validation'
     params = setup_params(exp_id)
-<<<<<<< HEAD
-    params['load_params']['restore'] = False
-=======
     params['load_params']['restore'] = True
->>>>>>> 0348aa6c
     params['load_params']['exp_id'] = 'mnist_training'
     params['validation_params'] = {'num_steps': 100}
 
@@ -239,7 +225,6 @@
     assert conn[params['dbinterface']['database_name']][params['dbinterface']['collection_name']].find({'exp_id': params['exp_id']}).count() == 0
 
     # actually run the model
-<<<<<<< HEAD
     runner = ptutils.runner.Runner.init(**params)
     runner.test_from_params()
 
@@ -251,19 +236,6 @@
     # idval = conn[testdbname][testcol + '.files'].find({'exp_id': 'training0'})[50]['_id']
     # v = conn[testdbname][testcol + '.files'].find({'exp_id': 'validation0'})[0]['validates']
     # assert idval == v
-=======
-    runner = ptutils.runner.Runner.from_params(**params)
-    runner.test_from_params()
-
-    assert conn[testdbname][testcol + '.files'].find({'exp_id': params['exp_id']}).count() == 1
-
-    # ... check that the recorrectly ties to the id information for the
-    # pre-trained model it was supposed to validate
-    assert r['validates']
-    idval = conn[testdbname][testcol + '.files'].find({'exp_id': 'training0'})[50]['_id']
-    v = conn[testdbname][testcol + '.files'].find({'exp_id': 'validation0'})[0]['validates']
-    assert idval == v
->>>>>>> 0348aa6c
 
 
 if __name__ == '__main__':
